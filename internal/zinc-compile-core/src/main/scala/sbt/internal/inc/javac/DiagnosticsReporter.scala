--- conflicted
+++ resolved
@@ -72,64 +72,7 @@
   }
 }
 
-<<<<<<< HEAD
-  private class PositionImpl(d: Diagnostic[_ <: JavaFileObject]) extends xsbti.Position {
-    // https://docs.oracle.com/javase/7/docs/api/javax/tools/Diagnostic.html
-    // Negative values (except NOPOS) and 0 are not valid line or column numbers,
-    // except that you can cause this number to occur by putting "abc {}" in A.java.
-    // This will cause Invalid position: 0 masking the actual error message
-    //     a/A.java:1: class, interface, or enum expected
-    private[this] def checkNoPos(n: Long): Option[Long] =
-      n match {
-        case NOPOS       => None
-        case x if x <= 0 => None
-        case x           => Option(x)
-      }
-
-    override val line: Optional[Integer] = o2jo(checkNoPos(d.getLineNumber) map { x =>
-      new Integer(x.toInt)
-    })
-    def startPosition: Option[Long] = checkNoPos(d.getStartPosition)
-    def endPosition: Option[Long] = checkNoPos(d.getEndPosition)
-    override val offset: Optional[Integer] = o2jo(checkNoPos(d.getPosition) map { x =>
-      new Integer(x.toInt)
-    })
-    override def lineContent: String = {
-      def getDiagnosticLine: Option[String] =
-        try {
-          // See com.sun.tools.javac.api.ClientCodeWrapper.DiagnosticSourceUnwrapper
-          val diagnostic = d.getClass.getField("d").get(d)
-          // See com.sun.tools.javac.util.JCDiagnostic#getDiagnosticSource
-          val getDiagnosticSourceMethod =
-            diagnostic.getClass.getDeclaredMethod("getDiagnosticSource")
-          val getPositionMethod = diagnostic.getClass.getDeclaredMethod("getPosition")
-          (Option(getDiagnosticSourceMethod.invoke(diagnostic)),
-           Option(getPositionMethod.invoke(diagnostic))) match {
-            case (Some(diagnosticSource), Some(position: java.lang.Long)) =>
-              // See com.sun.tools.javac.util.DiagnosticSource
-              val getLineMethod = diagnosticSource.getClass.getMethod("getLine", Integer.TYPE)
-              Option(getLineMethod.invoke(diagnosticSource, new Integer(position.intValue())))
-                .map(_.toString)
-            case _ => None
-          }
-        } catch {
-          // TODO - catch ReflectiveOperationException once sbt is migrated to JDK7
-          case _: Throwable => None
-        }
-
-      def getExpression: String =
-        Option(d.getSource) match {
-          case Some(source: JavaFileObject) =>
-            (Option(source.getCharContent(true)), startPosition, endPosition) match {
-              case (Some(cc), Some(start), Some(end)) =>
-                cc.subSequence(start.toInt, end.toInt).toString
-              case _ => ""
-            }
-          case _ => ""
-        }
-=======
 object DiagnosticsReporter {
->>>>>>> 3ccb6c41
 
   /**
    * Strict and immutable implementation of Position.
@@ -150,16 +93,6 @@
     override def toString: String =
       if (sourceUri.isDefined) s"${sourceUri.get}:${if (line.isPresent) line.get else -1}"
       else ""
-<<<<<<< HEAD
-    private def fixSource[T <: JavaFileObject](source: T): Option[String] = {
-      try Option(source).map(_.toUri.normalize).map(new File(_)).map(_.getAbsolutePath)
-      catch {
-        case _: IllegalArgumentException =>
-          // Oracle JDK6 has a super dumb notion of what a URI is.  In fact, it's not even a legimitate URL, but a dump
-          // of the filename in a "I hope this works to toString it" kind of way.  This appears to work in practice
-          // but we may need to re-evaluate.
-          Option(source).map(_.toUri.toString)
-=======
   }
 
   private[sbt] object PositionImpl {
@@ -232,13 +165,12 @@
       def fixSource[T <: JavaFileObject](source: T): Option[String] = {
         try Option(source).map(_.toUri.normalize).map(new File(_)).map(_.getAbsolutePath)
         catch {
-          case t: IllegalArgumentException =>
+          case _: IllegalArgumentException =>
             // Oracle JDK6 has a super dumb notion of what a URI is.  In fact, it's not even a legimitate URL, but a dump
             // of the filename in a "I hope this works to toString it" kind of way.  This appears to work in practice
             // but we may need to re-evaluate.
             Option(source).map(_.toUri.toString)
         }
->>>>>>> 3ccb6c41
       }
       new PositionImpl(fixSource(d.getSource),
                        line,
