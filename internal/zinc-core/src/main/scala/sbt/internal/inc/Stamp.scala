/*
 * Zinc - The incremental compiler for Scala.
 * Copyright Lightbend, Inc. and Mark Harrah
 *
 * Licensed under Apache License 2.0
 * (http://www.apache.org/licenses/LICENSE-2.0).
 *
 * See the NOTICE file distributed with this work for
 * additional information regarding copyright ownership.
 */

package sbt
package internal
package inc

import java.io.File
import java.io.{ File, IOException }
import java.util
import java.util.Optional
import java.nio.file.Path

import sbt.io.{ Hash => IOHash, IO }
import xsbti.{ FileConverter, VirtualFile, VirtualFileRef }
import xsbti.compile.analysis.{ ReadStamps, Stamp => XStamp }

import scala.collection.immutable.TreeMap
import scala.util.matching.Regex

/**
 * Provides a richer interface to read and write stamps associated with files.
 *
 * This interface is meant for internal use and is Scala idiomatic. It implements the
 * Java interface `ReadStamps` that is exposed in the `xsbti.compile.CompileAnalysis`.
 */
trait Stamps extends ReadStamps {
  def allSources: collection.Set[VirtualFileRef]
  def allLibraries: collection.Set[VirtualFileRef]
  def allProducts: collection.Set[VirtualFileRef]

  def sources: Map[VirtualFileRef, XStamp]
  def libraries: Map[VirtualFileRef, XStamp]
  def products: Map[VirtualFileRef, XStamp]
  def markSource(src: VirtualFileRef, s: XStamp): Stamps
  def markLibrary(bin: VirtualFileRef, className: String, s: XStamp): Stamps
  def markProduct(prod: VirtualFileRef, s: XStamp): Stamps

  def filter(
      prod: VirtualFileRef => Boolean,
      removeSources: Iterable[VirtualFileRef],
      lib: VirtualFileRef => Boolean
  ): Stamps

  def ++(o: Stamps): Stamps
  def groupBy[K](
      prod: Map[K, VirtualFileRef => Boolean],
      sourcesGrouping: VirtualFileRef => K,
      lib: Map[K, VirtualFileRef => Boolean]
  ): Map[K, Stamps]
}

private[sbt] sealed abstract class StampBase extends XStamp {
  override def toString: String = this.writeStamp()
  override def hashCode(): Int = this.getValueId()
  override def equals(other: Any): Boolean = other match {
    case o: XStamp => Stamp.equivStamp.equiv(this, o)
    case _         => false
  }
}

trait WithPattern { protected def Pattern: Regex }

import java.lang.{ Long => BoxedLong }

/** Define the hash of the file contents. It's a typical stamp for compilation sources. */
final class FarmHash private (val hashValue: Long) extends StampBase {
  override def writeStamp: String = s"farm(${BoxedLong.toHexString(hashValue)})"
  override def getValueId: Int = hashValue.##
  override def getHash: Optional[String] = Optional.of(BoxedLong.toHexString(hashValue))
  override def getLastModified: Optional[BoxedLong] = Optional.empty[BoxedLong]
}

object FarmHash {
  private val Pattern = """farm\(((?:[0-9a-fA-F])+)\)""".r
  def fromLong(hashValue: Long): FarmHash = new FarmHash(hashValue)

  def ofFile(f: VirtualFile): FarmHash =
    fromLong(f.contentHash)

  def ofPath(path: Path): FarmHash =
    fromLong(HashUtil.farmHash(path))

  def fromString(s: String): Option[FarmHash] = {
    val m = Pattern.pattern matcher s
    if (m.matches()) Some(FarmHash.fromLong(BoxedLong.parseUnsignedLong(m.group(1), 16)))
    else None
  }

  object FromString {
    def unapply(s: String): Option[FarmHash] = fromString(s)
  }
}

/** Define the hash of the file contents. It's a typical stamp for compilation sources. */
final class Hash private (val hexHash: String) extends StampBase {
  // Assumes `hexHash` is a hexadecimal value.
  override def writeStamp: String = s"hash($hexHash)"
  override def getValueId: Int = hexHash.hashCode()
  override def getHash: Optional[String] = Optional.of(hexHash)
  override def getLastModified: Optional[BoxedLong] = Optional.empty[BoxedLong]
}

private[sbt] object Hash {
  private val Pattern = """hash\(((?:[0-9a-fA-F][0-9a-fA-F])+)\)""".r

  def ofFile(f: File): Hash =
    new Hash(IOHash toHex IOHash(f)) // assume toHex returns a hex string

  def fromString(s: String): Option[Hash] = {
    val m = Pattern.pattern matcher s
    if (m.matches()) Some(new Hash(m group 1))
    else None
  }

  object FromString {
    def unapply(s: String): Option[Hash] = fromString(s)
  }

  def unsafeFromString(s: String): Hash = new Hash(s)
}

/** Define the last modified time of the file. It's a typical stamp for class files and products. */
final class LastModified(val value: Long) extends StampBase {
  override def writeStamp: String = s"lastModified(${value})"
  override def getValueId: Int = (value ^ (value >>> 32)).toInt
  override def getHash: Optional[String] = Optional.empty[String]
  override def getLastModified: Optional[BoxedLong] = Optional.of(value)
}

/** Defines an empty stamp. */
private[sbt] object EmptyStamp extends StampBase {
  // Use `absent` because of historic reasons -- replacement of old `Exists` representation
  final val Value = "absent"
  override def writeStamp: String = Value
  override def getValueId: Int = System.identityHashCode(this)
  override def getHash: Optional[String] = Optional.empty[String]
  override def getLastModified: Optional[BoxedLong] = Optional.empty[BoxedLong]
}

private[inc] object LastModified extends WithPattern {
  final val Pattern = """lastModified\((\d+)\)""".r
}

object Stamp {
  private final val maxModificationDifferenceInMillis = 100L
  implicit val equivStamp: Equiv[XStamp] = new Equiv[XStamp] {
    def equiv(a: XStamp, b: XStamp) = (a, b) match {
      case (h1: FarmHash, h2: FarmHash) => h1.hashValue == h2.hashValue
      case (h1: Hash, h2: Hash)         => h1.hexHash == h2.hexHash
      // Windows is handling this differently sometimes...
      case (lm1: LastModified, lm2: LastModified) =>
        lm1.value == lm2.value ||
          Math.abs(lm1.value - lm2.value) < maxModificationDifferenceInMillis
      case (stampA, stampB) =>
        // This part of code should not depend on `equals`
        // Checking for (EmptyStamp, EmptyStamp) produces SOE
        stampA.eq(EmptyStamp) && stampB.eq(EmptyStamp)
    }
  }

  def fromString(s: String): XStamp = s match {
    case EmptyStamp.Value            => EmptyStamp
    case FarmHash.FromString(hash)   => hash
    case Hash.FromString(hash)       => hash
    case LastModified.Pattern(value) => new LastModified(java.lang.Long.parseLong(value))
    case _ =>
      throw new IllegalArgumentException("Unrecognized Stamp string representation: " + s)
  }

  def getStamp(map: Map[File, XStamp], src: File): XStamp = map.getOrElse(src, EmptyStamp)
  def getVStamp(map: Map[VirtualFileRef, XStamp], src: VirtualFile): XStamp =
    map.getOrElse(src, EmptyStamp)
  def getVOStamp(map: Map[VirtualFileRef, XStamp], src: VirtualFileRef): XStamp =
    map.getOrElse(src, EmptyStamp)
}

object Stamper {
  private def tryStamp(g: => XStamp): XStamp = {
    try {
      g
    } // TODO: Double check correctness. Why should we not report an exception here?
    catch { case _: IOException => EmptyStamp }
  }

  val forContentHash: VirtualFile => XStamp = (toStamp: VirtualFile) =>
    tryStamp(FarmHash.ofFile(toStamp))

  val forFarmHashP: Path => XStamp = (toStamp: Path) => tryStamp(FarmHash.ofPath(toStamp))

  val forLastModifiedP: Path => XStamp = (toStamp: Path) =>
    tryStamp(new LastModified(IO.getModifiedTimeOrZero(toStamp.toFile)))

  def forLastModifiedInRootPaths(converter: FileConverter): VirtualFileRef => XStamp = {
    (toStamp: VirtualFileRef) =>
      {
        val p = converter.toPath(toStamp)
        JarUtils.getJarInClassInJar(p) match {
          case Some(outputJar) =>
            tryStamp {
              val stamps = JarUtils.readStamps(outputJar)
              val result = new LastModified(stamps(p))
              result
            }
          case _ =>
            tryStamp {
              val result = new LastModified(IO.getModifiedTimeOrZero(p.toFile))
              result
            }
        }
      }
  }

  def forHashInRootPaths(converter: FileConverter): VirtualFileRef => XStamp = {
    (toStamp: VirtualFileRef) =>
      {
        toStamp.name match {
          case "rt.jar" => EmptyStamp
          case _ =>
            val p = converter.toPath(toStamp)
            JarUtils.getJarInClassInJar(p) match {
              case Some(outputJar) =>
                tryStamp {
                  FarmHash.ofPath(outputJar)
                }
              case _ =>
                tryStamp {
                  FarmHash.ofPath(p)
                }
            }
        }
      }
  }

  private[sbt] def timeWrap(
      cache: collection.mutable.Map[VirtualFileRef, (Long, XStamp)],
      converter: FileConverter,
      getStamp: VirtualFileRef => XStamp
  ): VirtualFileRef => XStamp = { key: VirtualFileRef =>
    val p = converter.toPath(key)
    val ts = try {
      IO.getModifiedTimeOrZero(p.toFile)
    } catch {
      case _: Throwable => 0L
    }
    synchronized {
      cache.get(key) match {
        case Some((ts1, value)) if ts == ts1 && ts > 0 => value
        case _ =>
          val value = getStamp(key)
          cache.put(key, (ts, value))
          value
      }
    }
  }
}

object Stamps {

  /**
   * Creates a ReadStamps instance that will calculate and cache the stamp for sources and binaries
   * on the first request according to the provided `srcStamp` and `binStamp` functions.  Each
   * stamp is calculated separately on demand.
   * The stamp for a product is always recalculated.
   */
  def initial(
      prodStamp: VirtualFileRef => XStamp,
      srcStamp: VirtualFile => XStamp,
      libStamp: VirtualFileRef => XStamp
  ): ReadStamps =
    new InitialStamps(uncachedStamps(prodStamp, srcStamp, libStamp))

  def initial(underlying: ReadStamps): ReadStamps = new InitialStamps(underlying)

  def timeWrapLibraryStamps(underlying: ReadStamps, converter: FileConverter): ReadStamps =
    new TimeWrapLibraryStamps(underlying, converter)

  def timeWrapLibraryStamps(converter: FileConverter): ReadStamps =
    new TimeWrapLibraryStamps(uncachedStamps(converter), converter)

  def uncachedStamps(converter: FileConverter): ReadStamps =
    uncachedStamps(
      Stamper.forHashInRootPaths(converter),
      Stamper.forContentHash,
      Stamper.forHashInRootPaths(converter)
    )

  def uncachedStamps(
      prodStamp: VirtualFileRef => XStamp,
      srcStamp: VirtualFile => XStamp,
      libStamp: VirtualFileRef => XStamp
  ): ReadStamps =
    new UncachedStamps(prodStamp, srcStamp, libStamp)

  def empty: Stamps = {
    // Use a TreeMap to avoid sorting when serializing
    import VirtualFileUtil._
    val eSt = TreeMap.empty[VirtualFileRef, XStamp]
    apply(eSt, eSt, eSt)
  }
  def apply(
      products: Map[VirtualFileRef, XStamp],
      sources: Map[VirtualFileRef, XStamp],
      libraries: Map[VirtualFileRef, XStamp]
  ): Stamps =
    new MStamps(products, sources, libraries)

  def merge(stamps: Traversable[Stamps]): Stamps = stamps.foldLeft(Stamps.empty)(_ ++ _)
}

private class MStamps(
    val products: Map[VirtualFileRef, XStamp],
    val sources: Map[VirtualFileRef, XStamp],
    val libraries: Map[VirtualFileRef, XStamp]
) extends Stamps {

  import scala.collection.JavaConverters.mapAsJavaMapConverter
  override def getAllLibraryStamps: util.Map[VirtualFileRef, XStamp] =
    mapAsJavaMapConverter(libraries).asJava
  override def getAllProductStamps: util.Map[VirtualFileRef, XStamp] =
    mapAsJavaMapConverter(products).asJava
  override def getAllSourceStamps: util.Map[VirtualFileRef, XStamp] =
    mapAsJavaMapConverter(sources).asJava

  def allSources: collection.Set[VirtualFileRef] = sources.keySet
  def allLibraries: collection.Set[VirtualFileRef] = libraries.keySet
  def allProducts: collection.Set[VirtualFileRef] = products.keySet

  def ++(o: Stamps): Stamps =
    new MStamps(products ++ o.products, sources ++ o.sources, libraries ++ o.libraries)

  def markSource(src: VirtualFileRef, s: XStamp): Stamps = {
    // sys.error(s"markSource($src, $s)")
    new MStamps(products, sources.updated(src, s), libraries)
  }

  def markLibrary(lib: VirtualFileRef, className: String, s: XStamp): Stamps =
    new MStamps(products, sources, libraries.updated(lib, s))

  def markProduct(prod: VirtualFileRef, s: XStamp): Stamps =
    new MStamps(products.updated(prod, s), sources, libraries)

<<<<<<< HEAD
  def filter(prod: File => Boolean, removeSources: Iterable[File], bin: File => Boolean): Stamps =
    new MStamps(
      products.filterKeys(prod).toMap,
      sources -- removeSources,
      binaries.filterKeys(bin).toMap
    )
=======
  def filter(
      prod: VirtualFileRef => Boolean,
      removeSources: Iterable[VirtualFileRef],
      lib: VirtualFileRef => Boolean
  ): Stamps =
    new MStamps(products.filterKeys(prod), {
      val rs = removeSources.toSet
      Map(sources.toSeq.filter {
        case (file, stamp) => !rs(file)
      }: _*)
    }, libraries.filterKeys(lib))
>>>>>>> f2bb3115

  def groupBy[K](
      prod: Map[K, VirtualFileRef => Boolean],
      f: VirtualFileRef => K,
      lib: Map[K, VirtualFileRef => Boolean]
  ): Map[K, Stamps] = {
    val sourcesMap: Map[K, Map[VirtualFileRef, XStamp]] = sources.groupBy(x => f(x._1))

    val constFalse = (f: VirtualFileRef) => false
    def kStamps(k: K): Stamps = new MStamps(
<<<<<<< HEAD
      products.filterKeys(prod.getOrElse(k, constFalse)).toMap,
      sourcesMap.getOrElse(k, Map.empty[File, XStamp]),
      binaries.filterKeys(bin.getOrElse(k, constFalse)).toMap
=======
      products.filterKeys(prod.getOrElse(k, constFalse)),
      sourcesMap.getOrElse(k, Map.empty[VirtualFileRef, XStamp]),
      libraries.filterKeys(lib.getOrElse(k, constFalse))
>>>>>>> f2bb3115
    )

    (for (k <- prod.keySet ++ sourcesMap.keySet ++ lib.keySet) yield (k, kStamps(k))).toMap
  }

  override def product(prod: VirtualFileRef) = Stamp.getVOStamp(products, prod)
  override def source(src: VirtualFile) = Stamp.getVStamp(sources, src)
  override def library(lib: VirtualFileRef) = Stamp.getVOStamp(libraries, lib)

  override def equals(other: Any): Boolean = other match {
    case o: MStamps => products == o.products && sources == o.sources && libraries == o.libraries
    case _          => false
  }

  override lazy val hashCode: Int = (products :: sources :: libraries :: Nil).hashCode

  override def toString: String =
    "Stamps for: %d products, %d sources, %d libraries".format(
      products.size,
      sources.size,
      libraries.size
    ) + " " + sources.toString
}

/**
 * Stamp cache used for a single compilation.
 *
 * @param underlying
 */
private class InitialStamps(
    underlying: ReadStamps
) extends ReadStamps {
  import collection.mutable.{ HashMap, Map }

  // cached stamps for files that do not change during compilation
  private val sources: Map[VirtualFileRef, XStamp] = new HashMap
  private val libraries: Map[VirtualFileRef, XStamp] = new HashMap

  import scala.collection.JavaConverters.mapAsJavaMapConverter
  override def getAllLibraryStamps: util.Map[VirtualFileRef, XStamp] =
    mapAsJavaMapConverter(libraries).asJava
  override def getAllSourceStamps: util.Map[VirtualFileRef, XStamp] =
    mapAsJavaMapConverter(sources).asJava
  override def getAllProductStamps: util.Map[VirtualFileRef, XStamp] =
    new util.HashMap()

  override def product(prod: VirtualFileRef): XStamp = underlying.product(prod)
  override def source(src: VirtualFile): XStamp =
    synchronized { sources.getOrElseUpdate(src, underlying.source(src)) }
  override def library(lib: VirtualFileRef): XStamp =
    synchronized { libraries.getOrElseUpdate(lib, underlying.library(lib)) }
}

private class TimeWrapLibraryStamps(
    underlying: ReadStamps,
    converter: FileConverter
) extends ReadStamps {
  import collection.mutable.{ HashMap, Map }

  // cached stamps for files that do not change during compilation
  private val libraries: Map[VirtualFileRef, (Long, XStamp)] = new HashMap

  import scala.collection.JavaConverters.mapAsJavaMapConverter
  override def getAllLibraryStamps: util.Map[VirtualFileRef, XStamp] =
    mapAsJavaMapConverter(libraries map { case (k, (_, v2)) => (k, v2) }).asJava
  override def getAllSourceStamps: util.Map[VirtualFileRef, XStamp] =
    underlying.getAllSourceStamps
  override def getAllProductStamps: util.Map[VirtualFileRef, XStamp] =
    underlying.getAllProductStamps

  override def product(prod: VirtualFileRef): XStamp = underlying.product(prod)
  override def source(src: VirtualFile): XStamp = underlying.source(src)
  val library0 = Stamper.timeWrap(libraries, converter, underlying.library(_))
  override def library(lib: VirtualFileRef): XStamp = library0(lib)
}

/**
 * Creates a raw stamper without caching.
 */
private class UncachedStamps(
    prodStamp: VirtualFileRef => XStamp,
    srcStamp: VirtualFile => XStamp,
    libStamp: VirtualFileRef => XStamp
) extends ReadStamps {
  import VirtualFileUtil._
  import scala.collection.JavaConverters.mapAsJavaMapConverter
  val eSt = mapAsJavaMapConverter(TreeMap.empty[VirtualFileRef, XStamp]).asJava

  override def getAllLibraryStamps: util.Map[VirtualFileRef, XStamp] = eSt
  override def getAllSourceStamps: util.Map[VirtualFileRef, XStamp] = eSt
  override def getAllProductStamps: util.Map[VirtualFileRef, XStamp] = eSt

  override def product(prod: VirtualFileRef): XStamp = prodStamp(prod)
  override def source(src: VirtualFile): XStamp = srcStamp(src)
  override def library(lib: VirtualFileRef): XStamp = libStamp(lib)
}<|MERGE_RESOLUTION|>--- conflicted
+++ resolved
@@ -348,26 +348,17 @@
   def markProduct(prod: VirtualFileRef, s: XStamp): Stamps =
     new MStamps(products.updated(prod, s), sources, libraries)
 
-<<<<<<< HEAD
-  def filter(prod: File => Boolean, removeSources: Iterable[File], bin: File => Boolean): Stamps =
-    new MStamps(
-      products.filterKeys(prod).toMap,
-      sources -- removeSources,
-      binaries.filterKeys(bin).toMap
-    )
-=======
   def filter(
       prod: VirtualFileRef => Boolean,
       removeSources: Iterable[VirtualFileRef],
       lib: VirtualFileRef => Boolean
   ): Stamps =
-    new MStamps(products.filterKeys(prod), {
+    new MStamps(products.filterKeys(prod).toMap, {
       val rs = removeSources.toSet
       Map(sources.toSeq.filter {
         case (file, stamp) => !rs(file)
       }: _*)
-    }, libraries.filterKeys(lib))
->>>>>>> f2bb3115
+    }, libraries.filterKeys(lib).toMap)
 
   def groupBy[K](
       prod: Map[K, VirtualFileRef => Boolean],
@@ -378,15 +369,9 @@
 
     val constFalse = (f: VirtualFileRef) => false
     def kStamps(k: K): Stamps = new MStamps(
-<<<<<<< HEAD
       products.filterKeys(prod.getOrElse(k, constFalse)).toMap,
-      sourcesMap.getOrElse(k, Map.empty[File, XStamp]),
-      binaries.filterKeys(bin.getOrElse(k, constFalse)).toMap
-=======
-      products.filterKeys(prod.getOrElse(k, constFalse)),
       sourcesMap.getOrElse(k, Map.empty[VirtualFileRef, XStamp]),
-      libraries.filterKeys(lib.getOrElse(k, constFalse))
->>>>>>> f2bb3115
+      libraries.filterKeys(lib.getOrElse(k, constFalse)).toMap
     )
 
     (for (k <- prod.keySet ++ sourcesMap.keySet ++ lib.keySet) yield (k, kStamps(k))).toMap
